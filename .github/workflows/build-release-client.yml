name: Build and Release Client

on:
  push:
    tags:
      - 'v[0-9]+.[0-9]+.[0-9]+'
      - 'v[0-9]+.[0-9]+.[0-9]+-test'

permissions:
  contents: write
  id-token: write

env:
  TARGET_REPO: ${{ endsWith(github.ref_name, '-test') && 'stonehenge-collective/bazaar-buddy-client-test' || 'stonehenge-collective/bazaar-buddy-client' }}
  TOKEN: ${{ endsWith(github.ref_name, '-test') && secrets.TEST_RELEASE_PAT || secrets.GITHUB_TOKEN }}

jobs:
  # ---------- Windows build ----------
  build-windows:
    runs-on: windows-latest
    steps:
      - uses: actions/checkout@v3

      - name: Set up Python
        uses: actions/setup-python@v4
        with:
          python-version: '3.13'

      - name: Install dependencies
        run: |
          python -m pip install --upgrade pip
          pip install -r windows_requirements.txt

      - name: Build executable (one-file bundle)
        run: |
          pyinstaller main.py --noconsole --noconfirm --onefile --name "BazaarBuddy" `
          --icon "assets\\brand_icon.ico" --add-data "tools\\windows_tesseract;tools\\windows_tesseract" `
          --add-data "entities.json;." --add-data "assets\\brand_icon.ico;assets" `
          --add-data "configuration.json;." --add-data "update_scripts\\windows_updater.bat;update_scripts"

      - name: Create / update release
        uses: softprops/action-gh-release@v1
        with:
          files: |
            dist/BazaarBuddy.exe
          name: Release ${{ github.ref_name }}
          tag_name: ${{ github.ref_name }}
          repository: ${{ env.TARGET_REPO }}
          token: ${{ env.TOKEN }}
<<<<<<< HEAD

=======
>>>>>>> 0aa0295a
          
  # ---------- macOS build ----------
  build-macos:
    runs-on: macos-latest
    steps:
      - uses: actions/checkout@v3

      - name: Set up Python
        uses: actions/setup-python@v4
        with:
          python-version: '3.13'

      - name: Install dependencies
        run: |
          python -m pip install --upgrade pip
          pip install -r mac_requirements.txt

      - name: Build executable (one-file bundle)
        run: |
          pyinstaller main.py --noconsole --noconfirm --name "BazaarBuddy" \
          --add-binary "tools/mac_tesseract/bin/tesseract:tools/mac_tesseract/bin" \
          --add-binary "tools/mac_tesseract/lib/*.dylib:tools/mac_tesseract/lib" \
          --add-data "tools/mac_tesseract/share/tessdata:tools/mac_tesseract/share/tessdata" \
          --add-data "entities.json:." \
          --add-data "configuration.json:." \
          --icon "assets/brand_icon.ico" \
          --add-data "update_scripts/mac_updater.sh:update_scripts"

      - name: Package app bundle
        run: |
          ditto -c -k --sequesterRsrc --keepParent "dist/BazaarBuddy.app" "BazaarBuddy-mac.zip"

      - name: Create / update release
        uses: softprops/action-gh-release@v1
        with:
          files: |
            BazaarBuddy-mac.zip
          name: Release ${{ github.ref_name }}
          tag_name: ${{ github.ref_name }}
          repository: ${{ env.TARGET_REPO }}
          token: ${{ env.TOKEN }}<|MERGE_RESOLUTION|>--- conflicted
+++ resolved
@@ -47,10 +47,6 @@
           tag_name: ${{ github.ref_name }}
           repository: ${{ env.TARGET_REPO }}
           token: ${{ env.TOKEN }}
-<<<<<<< HEAD
-
-=======
->>>>>>> 0aa0295a
           
   # ---------- macOS build ----------
   build-macos:
