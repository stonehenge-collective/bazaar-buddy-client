import sys, traceback
from PyQt5.QtWidgets import QApplication
from PyQt5.QtGui import QIcon
from PyQt5.QtCore import QTimer

from logger import logger
from system_handler import WindowsSystemHandler, MacSystemHandler
from overlay import Overlay
from capture_controller import CaptureController
<<<<<<< HEAD
=======
from updater import MockUpdater, Updater
>>>>>>> 688df40f
from bazaar_buddy import BazaarBuddy
from configuration import Configuration
from message_builder import MessageBuilder
from text_extractor import TextExtractor
from updater import TestUpdateSource, ProductionUpdateSource, Updater, MockUpdater, MockUpdateSource


def main() -> None:
    configuration = Configuration()
    configuration.is_local = False
    message_builder = MessageBuilder(configuration, logger)
    text_extractor = TextExtractor(configuration, logger)
    system_handler = WindowsSystemHandler() if configuration.operating_system == "Windows" else MacSystemHandler()
    update_source = (
        TestUpdateSource(logger) if configuration.update_with_test_release else ProductionUpdateSource(logger)
    )

    if configuration.operating_system == "Windows":
        import ctypes

        ctypes.windll.shell32.SetCurrentProcessExplicitAppUserModelID("StonehengeCollective.BazaarBuddy")

    def excepthook(exc_type, exc_value, tb):
        # 1 – show the traceback (or log it)
        traceback.print_exception(exc_type, exc_value, tb)

        # 2 – tell Qt to leave the event‑loop
        if QApplication is not None:          # qApp is None before QApplication is created
            QApplication.exit(1)              # value returned by app.exec_()

        # 3 – make the *process* exit with the same non‑zero code
        #     (this also prevents your finally‑block running if that is desirable)
        sys.exit(1)
    sys.excepthook = excepthook

    app = QApplication(sys.argv)
    app.setWindowIcon(QIcon(str(configuration.system_path / "assets" / "brand_icon.ico")))

    overlay = Overlay("Checking for updates…", configuration)
<<<<<<< HEAD
    updater = Updater(overlay, logger, configuration, update_source.latest_release)
=======
    updater = Updater(overlay, logger, configuration)
>>>>>>> 688df40f

    controller = None
    bazaar_buddy = None

    def continue_startup() -> None:
        nonlocal controller, bazaar_buddy
        controller = CaptureController(overlay, logger, message_builder, text_extractor, configuration)
        bazaar_buddy = BazaarBuddy(overlay, logger, controller, system_handler, configuration)
        bazaar_buddy.start_polling()

    updater.update_completed.connect(continue_startup)

    # Kick off the check once the event loop is running so the overlay
    # repaints before the (blocking) HTTP call.
<<<<<<< HEAD
    QTimer.singleShot(0, updater.check_for_update)
=======
    QApplication.processEvents()
    QTimer.singleShot(0, updater.check_and_prompt)
>>>>>>> 688df40f

    try:
        sys.exit(app.exec_())
    finally:
        # If continue_startup never ran, controller isn't defined—guard it.
        try:
            if bazaar_buddy:
                bazaar_buddy.controller.stop()
        except NameError:
            pass


if __name__ == "__main__":
    try:
        main()
    except KeyboardInterrupt:
        print("Aborted by user.")<|MERGE_RESOLUTION|>--- conflicted
+++ resolved
@@ -7,10 +7,7 @@
 from system_handler import WindowsSystemHandler, MacSystemHandler
 from overlay import Overlay
 from capture_controller import CaptureController
-<<<<<<< HEAD
-=======
 from updater import MockUpdater, Updater
->>>>>>> 688df40f
 from bazaar_buddy import BazaarBuddy
 from configuration import Configuration
 from message_builder import MessageBuilder
@@ -50,11 +47,7 @@
     app.setWindowIcon(QIcon(str(configuration.system_path / "assets" / "brand_icon.ico")))
 
     overlay = Overlay("Checking for updates…", configuration)
-<<<<<<< HEAD
     updater = Updater(overlay, logger, configuration, update_source.latest_release)
-=======
-    updater = Updater(overlay, logger, configuration)
->>>>>>> 688df40f
 
     controller = None
     bazaar_buddy = None
@@ -69,12 +62,9 @@
 
     # Kick off the check once the event loop is running so the overlay
     # repaints before the (blocking) HTTP call.
-<<<<<<< HEAD
+    
+    QApplication.processEvents()
     QTimer.singleShot(0, updater.check_for_update)
-=======
-    QApplication.processEvents()
-    QTimer.singleShot(0, updater.check_and_prompt)
->>>>>>> 688df40f
 
     try:
         sys.exit(app.exec_())
