--- conflicted
+++ resolved
@@ -11,27 +11,19 @@
 from configuration import Configuration
 from message_builder import MessageBuilder
 from text_extractor import TextExtractor
-<<<<<<< HEAD
 from security import Security
-=======
 from updater import TestUpdateSource, ProductionUpdateSource, Updater
->>>>>>> 0aa0295a
+
 
 
 def main() -> None:
 
     configuration = Configuration()
-<<<<<<< HEAD
 
     # here we will take some steps to harden the application
     security = Security(configuration, logger)
     security.randomize_process_name()
 
-    # remove this once testing is done
-    configuration.is_local = False
-
-=======
->>>>>>> 0aa0295a
     message_builder = MessageBuilder(configuration, logger)
     text_extractor = TextExtractor(configuration, logger)
     system_handler = WindowsSystemHandler() if configuration.operating_system == "Windows" else MacSystemHandler()
