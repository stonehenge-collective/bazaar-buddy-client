import signal
import sys
from typing import Optional

from PyQt5.QtCore import QPoint, QSize, Qt, pyqtSignal
from PyQt5.QtGui import QColor, QFont, QGuiApplication, QPainter
from PyQt5.QtWidgets import (
    QLabel,
    QPushButton,
    QScrollArea,
    QSizeGrip,
    QSizePolicy,
    QVBoxLayout,
    QWidget,
<<<<<<< HEAD
    QToolButton
=======
    QHBoxLayout,
>>>>>>> 44945514
)
from system_handler import OPERATING_SYSTEM

INITIAL_SIZE = QSize(300, 200)  # starting size of the overlay (width × height)
MARGIN = 20  # minimal margin to screen edges


class Overlay(QWidget):
    PADDING = 10
    BG_COLOR = QColor(0, 0, 0)

    if OPERATING_SYSTEM == "Windows":
        FONT = QFont("Segoe UI", 12)
    else:
        FONT = QFont("Helvetica", 12)

    yes_clicked = pyqtSignal()
    no_clicked = pyqtSignal()

    def __init__(self, text: str):
        super().__init__(flags=Qt.WindowStaysOnTopHint | Qt.FramelessWindowHint)
        self.setWindowOpacity(0.85)

        self.text = text
        self._drag_pos: Optional[QPoint] = None

        self._build_ui()
        self._layout_overlay()
        self._update_button_positions()

        self.show()
        self.raise_()
        self.activateWindow()

    # ---------- QWidget overrides ----------

    def paintEvent(self, event):  # noqa: N802
        painter = QPainter(self)
        painter.setRenderHint(QPainter.Antialiasing)
        painter.setBrush(self.BG_COLOR)
        painter.setPen(Qt.NoPen)
        painter.drawRoundedRect(self.rect(), 12, 12)

    # ––– dragging –––
    def mousePressEvent(self, event):  # noqa: N802
        if event.button() == Qt.LeftButton:
            self._drag_pos = event.globalPos() - self.frameGeometry().topLeft()
            event.accept()

    def mouseMoveEvent(self, event):  # noqa: N802
        if self._drag_pos and event.buttons() & Qt.LeftButton:
            self.move(event.globalPos() - self._drag_pos)
            event.accept()

    def mouseReleaseEvent(self, event):  # noqa: N802
        self._drag_pos = None
        super().mouseReleaseEvent(event)

    def keyPressEvent(self, event):  # noqa: N802
        if event.key() in (Qt.Key_Escape, Qt.Key_Q):
            self.close()

    def resizeEvent(self, event):  # noqa: N802
        grip_w = self.size_grips[0].sizeHint().width()
        grip_h = self.size_grips[0].sizeHint().height()
        self.size_grips[0].move(0, 0)
        self.size_grips[1].move(self.width() - grip_w, 0)
        self.size_grips[2].move(0, self.height() - grip_h)
        self.size_grips[3].move(self.width() - grip_w, self.height() - grip_h)

        self._update_button_positions()
        super().resizeEvent(event)

    # ---------- helpers ----------

    def _build_ui(self) -> None:
        # ----- Text inside a scroll area -----
        self.label = QLabel(self.text, wordWrap=True, alignment=Qt.AlignLeft | Qt.AlignTop)
        self.label.setFont(self.FONT)
        self.label.setStyleSheet("color: white; background: transparent;")
        self.label.setSizePolicy(QSizePolicy.Expanding, QSizePolicy.Preferred)
        #self.label.setContentsMargins(0, 0, 10, 0)

        self.scroll = QScrollArea(frameShape=QScrollArea.NoFrame)
        self.scroll.setWidgetResizable(True)
        self.scroll.setHorizontalScrollBarPolicy(Qt.ScrollBarAlwaysOff)
        self.scroll.setWidget(self.label)
        self.scroll.setStyleSheet("background: transparent;")
        self.scroll.viewport().setStyleSheet("background: transparent;")


        # ----- Main layout -----
        layout = QVBoxLayout(self)
        layout.setContentsMargins(self.PADDING, self.PADDING, self.PADDING, self.PADDING)
        layout.addWidget(self.scroll)

        # ----- Corner size grips -----
        self.size_grips = [QSizeGrip(self) for _ in range(4)]
        for g in self.size_grips:
            g.setStyleSheet("background: transparent;")

        # ----- Close button -----
        self.close_button = QPushButton("✕", self, toolTip="Close (Esc or Q)")
        self.close_button.setFixedSize(24, 24)
        self.close_button.clicked.connect(self.close)
        self.close_button.setStyleSheet(
            "QPushButton{color:white;background:rgba(255,255,255,0);"
            "border:none;font-weight:bold;}"
            "QPushButton:hover{background:rgba(255,255,255,0.2);}"
        )
        self.close_button.raise_()

        # ----- Toggle Button -----
        self.toggle_button = QToolButton(self, checkable=True, checked=False)
        self.toggle_button.setFixedSize(24,24)
        self.toggle_button.clicked.connect(self._toggle_content)
        self.toggle_button.setStyleSheet(
            "QToolButton { color:white; background:rgba(255,255,255,0);"
            "border:none;font-weight:bold;}"
            "QToolButton:hover { background:rgba(255,255,255,0.2); }"
        )
        self.toggle_button.setText("-")

        # ----- Style the vertical scrollbar -----
        bar = self.scroll.verticalScrollBar()
        top_margin = self.close_button.height() + self.PADDING // 2
        bar.setStyleSheet(
            f"""
            QScrollBar:vertical {{
                background: transparent;
                width: 12px;
                margin: {top_margin}px 0 {self.PADDING // 2}px 0;
                border: none;
            }}
            QScrollBar::handle:vertical {{
                background: rgba(255,255,255,0.35);
                min-height: 20px;
                border-radius: 6px;
            }}
            /* hide arrow buttons */
            QScrollBar::add-line:vertical,
            QScrollBar::sub-line:vertical {{
                height: 0px;
                width: 0px;
            }}
            /* no coloured “pages” above/below the handle */
            QScrollBar::add-page:vertical,
            QScrollBar::sub-page:vertical {{
                background: none;
            }}
        """
        )

    def _layout_overlay(self) -> None:
        screen_geom = QGuiApplication.primaryScreen().geometry()
        s_w, s_h = screen_geom.width(), screen_geom.height()

        w = min(INITIAL_SIZE.width(), s_w - 2 * MARGIN)
        h = min(INITIAL_SIZE.height(), s_h - 2 * MARGIN)
        self.resize(QSize(w, h))

        centre_x = int(s_w * 0.9)
        centre_y = int(s_h * 0.7)

        x = max(MARGIN, min(s_w - w - MARGIN, centre_x - w // 2))
        y = max(MARGIN, min(s_h - h - MARGIN, centre_y - h // 2))
        self.move(x, y)

    # ---------- utility ----------

    def _update_button_positions(self) -> None:
        """Keep the button glued to the top-right corner (inside padding)."""
        self.close_button.move(
            self.width() - self.close_button.width() - self.PADDING // 2,
            self.PADDING // 2,
        )
        self.toggle_button.move(
            self.width() - self.toggle_button.width() - self.close_button.width() - self.PADDING // 2,
            self.PADDING // 2,
        )

    def set_message(self, text: str) -> None:
        if text == self.text:
            return
        self.text = text
        self.label.setTextFormat(Qt.RichText)
        self.label.setText(text)
        self.scroll.verticalScrollBar().setValue(0)

<<<<<<< HEAD
    def _toggle_content(self) -> None:
        if self.toggle_button.isChecked():
            self.collapsedHeight = self.height()
            self.setFixedHeight(self.close_button.height() + self.PADDING)
            self.toggle_button.setText("+")
        else:
            if hasattr(self, 'collapsedHeight'):
                self.setFixedHeight(self.collapsedHeight)
                self.setMinimumHeight(0)
                self.setMaximumHeight(16777215)
            self.toggle_button.setText("-")
=======
    def show_prompt_buttons(self, question, yes_text=None, no_text=None):
        self.set_message(question)

        # Create and position buttons
        self.button_container = QWidget(self)
        button_layout = QHBoxLayout(self.button_container)

        if yes_text:
            yes_button = QPushButton(yes_text, self)
            yes_button.setStyleSheet("background: #4CAF50; color: white; border-radius: 4px; padding: 6px;")
            button_layout.addWidget(yes_button)
            yes_button.clicked.connect(lambda: self._handle_button_click(True))

        if no_text:
            no_button = QPushButton(no_text, self)
            no_button.setStyleSheet("background: #F44336; color: white; border-radius: 4px; padding: 6px;")
            button_layout.addWidget(no_button)
            no_button.clicked.connect(lambda: self._handle_button_click(False))

        self.button_container.setGeometry(
            self.PADDING, self.height() - 50 - self.PADDING, self.width() - 2 * self.PADDING, 50
        )
        self.button_container.show()

    def _handle_button_click(self, is_yes):
        if self.button_container:
            self.button_container.deleteLater()
            self.button_container = None

        if is_yes:
            self.yes_clicked.emit()
        else:
            self.no_clicked.emit()

    def hide_prompt_buttons(self):
        if hasattr(self, "button_container") and self.button_container:
            self.button_container.deleteLater()
            self.button_container = None

>>>>>>> 44945514

def main() -> None:
    text = (
        "ter text to display:  display: asldfjalskdfj;alskdjf;alksdfj;alkdfj;alksdfj; "
        "alskdfj;alksnvzx,mcnv;qoirjtg;alksdjf;zlkjf;alksdjfa;lskdfja;ld"
    )  # get_text()
    app = QApplication(sys.argv)

    _ = Overlay(text)  # keep a reference so the window isn’t garbage‑collected

    # Allow Ctrl‑C to terminate from console
    signal.signal(signal.SIGINT, signal.SIG_DFL)

    sys.exit(app.exec_())


if __name__ == "__main__":
    main()<|MERGE_RESOLUTION|>--- conflicted
+++ resolved
@@ -12,11 +12,8 @@
     QSizePolicy,
     QVBoxLayout,
     QWidget,
-<<<<<<< HEAD
     QToolButton
-=======
     QHBoxLayout,
->>>>>>> 44945514
 )
 from system_handler import OPERATING_SYSTEM
 
@@ -206,7 +203,6 @@
         self.label.setText(text)
         self.scroll.verticalScrollBar().setValue(0)
 
-<<<<<<< HEAD
     def _toggle_content(self) -> None:
         if self.toggle_button.isChecked():
             self.collapsedHeight = self.height()
@@ -218,7 +214,7 @@
                 self.setMinimumHeight(0)
                 self.setMaximumHeight(16777215)
             self.toggle_button.setText("-")
-=======
+            
     def show_prompt_buttons(self, question, yes_text=None, no_text=None):
         self.set_message(question)
 
@@ -258,7 +254,6 @@
             self.button_container.deleteLater()
             self.button_container = None
 
->>>>>>> 44945514
 
 def main() -> None:
     text = (
