--- conflicted
+++ resolved
@@ -7,10 +7,6 @@
 from worker_framework import ThreadController
 from capture_worker import BaseCaptureWorker
 from timer_worker import TimerWorker
-<<<<<<< HEAD
-
-=======
->>>>>>> 4c242731
 
 class BazaarBuddy:
     def __init__(
@@ -68,14 +64,8 @@
         self.half_second_timer.disconnect(self.attempt_start_connection)
 
         self.thread_controller.add_worker(self.capture_worker)
-<<<<<<< HEAD
-        if (
-            self.configuration.operating_system == "Darwin"
-        ):  # mac capture worker captures on command; windows has its own event loop
-            self.half_second_timer.timer_tick.connect(self.capture_worker._run)
-=======
+
         self.half_second_timer.timer_tick.connect(self.capture_worker._run)
->>>>>>> 4c242731
         self.capture_worker.message_ready.connect(self.overlay.set_message)
         # self.capture_worker.capture_window_closed.connect(self.start_polling, Qt.ConnectionType.DirectConnection)
         self.logger.info(f"[{self.thread_name}] starting capture worker")
