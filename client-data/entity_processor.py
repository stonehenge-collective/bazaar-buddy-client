#!/usr/bin/env python3
"""
build_entities.py

• Reads:  events.json, items.json, monsters.json
• Writes: entities.json
          tools/tesseract/tessdata/eng.bazaar_terms
          tools/tesseract/tessdata/configs/bazaar_terms

The output schema for entities.json is:

[
  {
    "name": "<entity-name>",
    "type": "event" | "item" | "monster",
    "display_message": null | "<pre-formatted message>",
    "alt_text": "<alt text>"              # ← only present for monsters that have it
  },
  ...
]
"""

from __future__ import annotations

import json
from pathlib import Path
from typing import Any, Dict, List, Optional
import re

_CLEANUP_REGEXES: list[tuple[str, str]] = [
    (r" \.", "."),   # " ." → "."
    (r" \)", ")"),   # " )" → ")"
    (r"\( ", "("),   # "( " → "("
    (r"\+ ", "+"),   # "+ " → "+"
    (r" :", ":"),    # " :" → ":"
    (r" %", "%"),    # " %" → "%"
]


def cleanup_display_message(text: str) -> str:
    """Apply small whitespace/mark-up fixes required by OCR output."""
    for pattern, replacement in _CLEANUP_REGEXES:
        text = re.sub(pattern, replacement, text)
    return text

# --------------------------------------------------------------------------- #
#                            ---- constants ----                              #
# --------------------------------------------------------------------------- #

# Hard-coded mapping of names → alternative OCR spellings
ALT_TEXT_MAP: Dict[str, str] = {
    "Frost Street Champion": ["Frost Street Champiox", "Frost Street Champio"],
    "Tempest Flamedancer": ["Tempest Flamedancex"],
}

DO_NOT_DISPLAY: Dict[str] = [
    "Aerodrome",
    "Armory",
    "B1&B2",
    "Battlefield",
    "Bladeborn Badlands",
    "Block Party",
    "Borrow",
    "Botanical Gardens",
    "Burning Caldera",
    "Cabin Fishing",
    "Cache of Riches",
    "Candy Stash",
    "Celestial Conduit",
    "Cinder Chase",
    "Deadly Duel",
    "Deep Sea Fishing",
    "Dooley's Workshop (Start Run)",
    "Dooley’s Workshop",
    "Epic Battle",
    "Extract Extract",
    "Forja",
    "Freezer",
    "Frozen Tomb",
    "Furnace",
    "Guard Locker",
    "Guardian's Gorge",
    "Haddy",
    "Hospital",
    "House Party",
    "Invest in Yourself",
    "Languid Dunes",
    "Look for Spare Change",
    "Lost and Found",
    "Mak's Laboratory (Start Run)",
    "Medicine Cabinet",
    "Monster Ranch",
    "Murkwood Bayou",
    "Mysterious Portal",
    "Obstacle Course",
    "Pearl's Dig Site",
    "Procure Medkit",
    "Pygmalien's Loft (Start Run)",
    "Pyre",
    "Racetrack",
    "Recycling Center",
    "Regenerative Tincture",
    "Relax",
    "Sanguine Valley",
    "Scrap Salvage",
    "Security Center",
    "Sharpening Kit",
    "Sirocco Steppe",
    "Snack Time",
    "Study",
    "The Artist",
    "Tranquil Spring",
    "Utility Box",
    "Vanessa's Quarters (Start Run)",
    "Workshop",
    "Start of Run"
]

#                      Directory layout                          #
CURRENT_DIR = Path(__file__).resolve().parent         # client/data
ROOT_DIR = Path(__file__).resolve().parent.parent

EVENTS_PATH          = CURRENT_DIR / "events.json"
ITEMS_PATH           = CURRENT_DIR / "items.json"
MONSTERS_PATH    = CURRENT_DIR / "monsters.json"
DECORATOR_PATH = CURRENT_DIR / "decorate.json"

ENTITY_OUT_PATH      = ROOT_DIR / "entities.json"

WINDOWS_TESSDATA_PATH = ROOT_DIR / "tools" / "windows_tesseract" / "tessdata"
MAC_TESSDATA_PATH = ROOT_DIR / "tools" / "mac_tesseract" / "share" / "tessdata"
WINDOWS_TERMS_PATH   = WINDOWS_TESSDATA_PATH / "eng.bazaar_terms"
MAC_TERMS_PATH = MAC_TESSDATA_PATH / "eng.bazaar_terms"
WINDOWS_CHAR_SET_PATH = WINDOWS_TESSDATA_PATH / "configs" / "bazaar_terms"
MAC_CHAR_SET_PATH = MAC_TESSDATA_PATH / "configs" / "bazaar_terms"


# --------------------------------------------------------------------------- #
#                          ---- helper functions ----                         #
# --------------------------------------------------------------------------- #
def build_item_name(tier: str, base_name: str, enchantment: Optional[str]) -> str:
    """Compose '[enchantment ]tier base_name' and remove extra spaces."""
    parts: List[str] = []
    if enchantment:
        parts.append(enchantment)
    if tier:
        parts.append(tier)
    parts.append(base_name)
    return " ".join(parts)


def collect_item_tooltips(card: Dict[str, Any], enchantment: Optional[str]) -> List[str]:
    """Card unifiedTooltips + matching enchantment's tooltips (if any)."""
    tips: List[str] = list(card.get("unifiedTooltips", []))
    if enchantment:
        for ench in card.get("enchantments", []):
            if ench.get("type") == enchantment:
                tips.extend(ench.get("tooltips", []))
                break
    return tips

def build_decorated_tier_message(item: dict[str, Any]):
    tier_order = ['Bronze', 'Silver', 'Gold', 'Diamond', 'Legendary']
    tier_colors = {
        "Bronze": '#cd7f32',
        "Silver": '#aaa',
        "Gold": '#e4b60e',
        "Diamond": '#02a3d8',
        "Legendary": '#fa3'
    }

    start_index = tier_order.index(item['startingTier'])
    active_tiers = tier_order[start_index:] # gets only available tiers
    tooltip_groups = {}

    for tier in active_tiers:
        tier_data = item['tiers'].get(tier, {})
        tooltips = tier_data.get('tooltips', [])

        for tooltip in tooltips:
            if not tooltip.strip():
                continue  # skip empty tooltips

            # Standardize the tooltip with a placeholder
            standardized = re.sub(r'([-+]?\d+(?:\.\d+)?)', '{{val}}', tooltip)

            # Extract value
            values = re.findall(r'([-+]?\d+(?:\.\d+)?)', tooltip)

            if standardized not in tooltip_groups:
                tooltip_groups[standardized] = []

            tooltip_groups[standardized].append({
                'tier': tier,
                'values': values,
                'original_tooltip': tooltip
            })

    unified_tooltips = []
    for template, values in tooltip_groups.items():
        all_values_by_pos = list(zip(*(v['values'] for v in values)))
        replaced = template

        # For each number position, decide if values differ
        for i, values_at_pos in enumerate(all_values_by_pos):
            unique_vals = set(values_at_pos)
            if len(unique_vals) == 1:
                # Same value for this number in all tiers: just replace with that value
                replaced = replaced.replace('{{val}}', unique_vals.pop(), 1)
            else:
                # Values differ across tiers, colorize each value by tier
                span_string = ' > '.join(
                    f"<span style='color:{tier_colors[val['tier']]}'>{val['values'][i]}</span>"
                    for val in values
                )
                replaced = replaced.replace('{{val}}', span_string, 1)

        unified_tooltips.append(replaced)
<<<<<<< HEAD

=======
>>>>>>> 302a1f39
    return unified_tooltips

def decorate_display_message(text: str, rules: list[dict]) -> str:
    """Apply decorators so Rich Text can parse and add colour to certain keywords,
    but leave anything wrapped in <b>…</b> (entity names) untouched."""
    # Split into “keep-as-is” bold segments and everything else
    segments = re.split(r'(<b>.*?</b>)', text, flags=re.IGNORECASE | re.DOTALL)

    for i, seg in enumerate(segments):
        # Skip bold segments – they contain the entity names
        if seg.lower().startswith('<b>'):
            continue

        def _make_replacer(span: str):
            def _replacer(m: re.Match[str]) -> str:
                return span.format(word=m.group(0))
            return _replacer

        for rule in rules:
            pattern = rf"\b{re.escape(rule['word'])}\b"
            seg = re.sub(
                pattern,
                _make_replacer(rule['decorate']),
                seg,
                flags=re.IGNORECASE,
            )

        segments[i] = seg

    return "".join(segments)



# ------------------------------ Monsters ----------------------------------- #
def reformat_monsters(raw: Dict[str, Any]) -> List[Dict[str, Any]]:
    """
    Flatten monsters.json into the format expected by the original runtime.
    Returns the list that used to go into monsters.json.
    """
    result: List[Dict[str, Any]] = []

    for day in raw.get("monsterEncounterDays", []):
        for group in day.get("groups", []):
            for monster in group:
                name: str = monster.get("cardName", "")
                m: Dict[str, Any] = {
                    "name": name,
                    "health": monster.get("health", ""),
                    "items": [],
                    "skills": [],
                }

                # ---- items ----
                for itm in monster.get("items", []):
                    card = itm["card"]
                    tier: str = itm.get("tierType", "").strip()
                    enchantment: Optional[str] = itm.get("enchantmentType")

                    m["items"].append(
                        {
                            "name": build_item_name(tier, card["name"], enchantment),
                            "tooltips": collect_item_tooltips(card, enchantment),
                        }
                    )

                # ---- skills ----
                for skl in monster.get("skills", []):
                    card = skl["card"]
                    tier: str = skl.get("tierType", "").strip()
                    m["skills"].append(
                        {
                            "name": f"{tier} {card['name']}".strip(),
                            "tooltips": list(card.get("unifiedTooltips", [])),
                        }
                    )

                result.append(m)

    return result


# --------------------------- Message builders ------------------------------ #
def build_monster_message(m: Dict[str, Any]) -> str:
    msg: List[str] = [f"<b>{m['name']}</b>", f"Health: {m['health']}"]

    if m["items"]:
        msg.append("")        # blank line
        msg.append("Items")
        for item in m["items"]:
            msg.append(f"{item['name']}")
            msg.extend(item["tooltips"])
            msg.append("")

    if m["skills"]:
        msg.append("Skills")
        for i, skill in enumerate(m["skills"]):
            msg.append(f"{skill['name']}")
            msg.extend(skill["tooltips"])
            if i < len(m["skills"]) - 1:
                msg.append("")
    # Strip any trailing blank lines
    while msg and msg[-1] == "":
        msg.pop()
    return "<br>".join(msg)


def build_item_message(item: Dict[str, Any]) -> str:
    msg: List[str] = [f"<b>{item["name"]}</b>"]
    msg.extend(build_decorated_tier_message(item))
    msg.extend([""])
    for i, ench in enumerate(item.get("enchantments", [])):
        msg.append(ench["type"])
        msg.extend(ench["tooltips"])
        if i < len(item["enchantments"]) - 1:
            msg.append("")
    # Remove trailing blank lines
    while msg and msg[-1] == "":
        msg.pop()
    return "<br>".join(msg)


def build_event_message(event: Dict[str, Any]) -> Optional[str]:
    if not event.get("display", True):
        return None
    return f"<b>{event['name']}</b><br><br>" + "<br><br>".join(event["options"])


# --------------------------------------------------------------------------- #
#                            ---- main routine ----                           #
# --------------------------------------------------------------------------- #
def main() -> None:
    # ─── Ensure output dirs exist ───────────────────────────────────────────
    ENTITY_OUT_PATH.parent.mkdir(parents=True, exist_ok=True)

    # ─── Load input JSON ────────────────────────────────────────────────────
    with EVENTS_PATH.open(encoding="utf-8") as fp:
        events = json.load(fp)

    with ITEMS_PATH.open(encoding="utf-8") as fp:
        items = json.load(fp).get("items", [])

    with MONSTERS_PATH.open(encoding="utf-8") as fp:
        monsters = json.load(fp)

    with DECORATOR_PATH.open(encoding="utf-8") as fp:
        decorate_rules = json.load(fp)

    monsters: List[Dict[str, Any]] = reformat_monsters(monsters)

    # ─── Build combined entities list ───────────────────────────────────────
    entities: List[Dict[str, Any]] = []

    # Events
    for ev in events:
        entities.append(
            {
                "name": ev["name"],
                "type": "event",
                "display_message": build_event_message(ev),
            }
        )

    # Items
    for itm in items:
        entities.append(
            {
                "name": itm["name"],
                "type": "item",
                "display_message": build_item_message(itm),
            }
        )

    # Monsters
    for mon in monsters:
        ent: Dict[str, Any] = {
            "name": mon["name"],
            "type": "monster",
            "display_message": build_monster_message(mon),
        }
        entities.append(ent)

    for entity in entities:
        msg = cleanup_display_message(entity["display_message"])

        entity["display_message"] = decorate_display_message(msg, decorate_rules)
        
        entity_name = entity.get("name")
        if entity_name in ALT_TEXT_MAP:
            entity["alt_text"] = ALT_TEXT_MAP[entity_name]
        
        if entity_name in DO_NOT_DISPLAY:
            entity.pop("display_message")

    # ─── Write entities.json ────────────────────────────────────────────────
    with ENTITY_OUT_PATH.open("w", encoding="utf-8") as fp:
        json.dump(entities, fp, indent=2, ensure_ascii=False)

    # ─── Build OCR term files (word set & char whitelist) ───────────────────
    word_set = set()

    for e in entities:
        word_set.add(e["name"])
        alt = e.get("alt_text")
        if alt:
            word_set.update(alt) 

    # eng.bazaar_terms  (newline-separated words)
    with WINDOWS_TERMS_PATH.open("w", encoding="utf-8") as fp:
        fp.write("\n".join(sorted(word_set)))

    with MAC_TERMS_PATH.open("w", encoding="utf-8") as fp:
        fp.write("\n".join(sorted(word_set)))

    # bazaar_terms config  (whitelisted characters)
    char_set = set("".join(word_set))
    whitelist = "".join(sorted(char_set))

    config_body = (
        "load_system_dawg     F\n"
        "load_freq_dawg       F\n"
        "user_words_suffix    bazaar_terms\n"
        f"tessedit_char_whitelist {whitelist} \n"
        "tessedit_pageseg_mode 11\n"
        "oem 1"
    )
    with WINDOWS_CHAR_SET_PATH.open("w", encoding="utf-8") as fp:
        fp.write(config_body)

    with MAC_CHAR_SET_PATH.open("w", encoding="utf-8") as fp:
        fp.write(config_body)

    print("✔ entities.json, eng.bazaar_terms, and bazaar_terms created.")


if __name__ == "__main__":
    main()<|MERGE_RESOLUTION|>--- conflicted
+++ resolved
@@ -216,10 +216,6 @@
                 replaced = replaced.replace('{{val}}', span_string, 1)
 
         unified_tooltips.append(replaced)
-<<<<<<< HEAD
-
-=======
->>>>>>> 302a1f39
     return unified_tooltips
 
 def decorate_display_message(text: str, rules: list[dict]) -> str:
